import itertools
import urllib2
import uuid
import warnings
import weakref

from dat import RecipeParameterValue, DATRecipe, PipelineInformation
from dat import data_provenance
from dat.global_data import GlobalManager
from dat.vistrails_interface import Variable, get_pipeline_location

from vistrails.core.application import get_vistrails_application
from vistrails.core.vistrail.vistrailvariable import VistrailVariable
from vistrails.core.system import vistrails_default_file_type
from vistrails.packages.spreadsheet.spreadsheet_cell import CellInformation
from vistrails.packages.spreadsheet.spreadsheet_controller import \
    spreadsheetController
from vistrails.packages.spreadsheet.spreadsheet_tab import \
    StandardWidgetSheetTab


class VistrailData(object):
    """Keeps a list of DAT objects that are local to a vistrail file.

    This object allows components throughout the application to access the
    variables for a given vistrail, and emits notifications when the list of
    variable changes.

    It also keeps a mapping between pipeline versions and DATRecipe and writes
    it in the vistrail as annotations.

    An object of this class gets created for each currently opened vistrail
    file.
    """

    # Annotation format is:
    #   <actionAnnotation
    #           actionId="PIPELINEVERSION"
    #           key="dat-recipe"
    #           value="<recipe>" />
    #   <actionAnnotation
    #           actionId="PIPELINEVERSION"
    #           key="dat-ports"
    #           value="<portmap>" />
    #
    # Where <recipe> has the format (with added whitespace for clarity):
    #   plot_package,PlotName;
    #       param1=v=
    #           varname1:CONN1,CONN2|
    #           varname2,cast_op:CONN3;
    #       param2=c=value2
    #
    # And <portmap>:
    #   param1=
    #       ID1,PORT1:ID2,PORT2|
    #       ID3,PORT3;
    #   param2=ID4,PORT4
    #
    # replacing:
    #   * PIPELINEVERSION with the version number
    #   * PlotName with the 'name' field of the plot
    #   * param<N> with the name of an input port of the plot
    #   * varname with the name of a variable
    #   * ID<P> and PORT<P> with the module id and port name of the plot's
    #     input port for the associated parameter
    #   * CONN<M> with the id of a connection tying the plot input port to one
    #     of the parameters set to this port
    #   * value<N> is the string representation of a constant
    #   * cast_op is the name of the variable operation used for typecasting
    #
    # Parameters which are not set are simply omitted from the list
    _RECIPE_KEY = 'dat-recipe'
    _PORTMAP_KEY = 'dat-ports'
    _DATA_PROVENANCE_KEY = 'dat-data-provenance'

    @staticmethod
    def _build_recipe_annotation(recipe, conn_map):
        """Builds the recipe annotation value from the recipe and conn_map.
        """
        value = '%s,%s' % (recipe.plot.package_identifier, recipe.plot.name)
        for param, param_values in sorted(recipe.parameters.iteritems(),
                                          key=lambda (k, v): k):
            if not param_values:
                continue
            value += ';%s=' % param
            if param_values[0].type == RecipeParameterValue.CONSTANT:
                if len(param_values) != 1:
                    raise ValueError
                value += 'c='
            else: # param_values[0].type == RecipeParameterValue.VARIABLE:
                value += 'v='

            for i, param_val, conn_list in itertools.izip(
                    itertools.count(), param_values, conn_map[param]):
                if i != 0:
                    value += '|'
                if param_val.type == RecipeParameterValue.CONSTANT:
                    value += urllib2.quote(param_val.constant, safe='')
                else: # param_val.type == RecipeParameterValue.VARIABLE
                    value += param_val.variable.name
                    if param_val.typecast is not None:
                        value += ',%s' % param_val.typecast
                value += ':' + ','.join(
                        '%d' % conn_id
                        for conn_id in conn_list)
        return value

    @staticmethod
    def _read_recipe_annotation(vistraildata, value):
        """Reads (recipe, conn_map) from an annotation value.
        """
        def read_connlist(connlist):
            return tuple(int(conn_id) for conn_id in connlist.split(','))

        value = iter(value.split(';'))
        try:
            plot = next(value)
            plot = plot.split(',')
            if len(plot) != 2:
                raise ValueError
            plot = GlobalManager.get_plot(*plot) # Might raise KeyError
            parameters = dict()
            conn_map = dict()
            for param in value:
                param, t, pvals = param.split('=') # Might raise ValueError
                    # or TypeError
                pvals = pvals.split('|')
                plist = []
                cplist = []
                if t not in ('c', 'v'):
                    raise ValueError
                for val in pvals:
                    val = val.split(':')
                    if len(val) != 2:
                        raise ValueError
                    if t == 'c':
                        plist.append(RecipeParameterValue(
                                constant=urllib2.unquote(val[0])))
                    else: # t == 'v':
                        v = val[0].split(',')
                        if len(v) not in (1, 2):
                            raise ValueError
                        variable = vistraildata.get_variable(v[0])
                        if len(v) == 2:
                            plist.append(RecipeParameterValue(
                                    variable=variable,
                                    typecast=v[1]))
                        else:
                            plist.append(RecipeParameterValue(
                                    variable=variable))
                    cplist.append(read_connlist(val[1]))
                parameters[param] = tuple(plist)
                conn_map[param] = tuple(cplist)
            return DATRecipe(plot, parameters), conn_map
        except (KeyError, ValueError, TypeError):
            return None, None

    @staticmethod
    def _build_portmap_annotation(port_map):
        """Builds the port_map annotation value.
        """
        value = []

        for param, port_list in sorted(port_map.iteritems(),
                                       key=lambda (k, v): k):
            if not port_list:
                continue

            value.append('%s=' % param + ':'.join(
                    '%d,%s' % (mod_id, portname)
                    for mod_id, portname in port_list))

        return ';'.join(value)

    @staticmethod
    def _read_portmap_annotation(value):
        """Reads port_map from an annotation value.
        """
        try:
            port_map = dict()
            value = value.split(';')
            for mapping in value:
                param, ports = mapping.split('=')
                if not ports:
                    port_map[param] = []
                    continue
                ports = ports.split(':')
                portlist = []
                for port in ports:
                    port = port.split(',')
                    mod_id, port_name = port
                    portlist.append((int(mod_id), port_name))
                port_map[param] = portlist
            return port_map
        except (ValueError, TypeError):
            return None

    def __init__(self, controller):
        """Initial setup of the VistrailData.

        Discovers plots and variable loaders from packages and registers
        notifications for packages loaded in the future.
        """
        self._controller = controller
<<<<<<< HEAD
        self._spreadsheet_tabs = None # id: int -> spreadsheet_tab
=======
        self._spreadsheet_tabs = None # name: str -> tab
>>>>>>> b367c240

        self._variables = dict()
        self._data_provenance = dict() # version: int -> provenance

        self._cell_to_version = dict() # CellInformation -> int
        self._version_to_pipeline = dict() # int -> PipelineInformation
        self._cell_to_pipeline = dict() # CellInformation-> PipelineInformation

        self._failed_infer_calls = set() # [version: int]

        app = get_vistrails_application()

        # dat_new_variable(varname: str)
        app.create_notification('dat_new_variable')
        # dat_removed_variable(varname: str)
        app.create_notification('dat_removed_variable')

        annotations = self._controller.vistrail.action_annotations

        # Load variables from tagged versions
        if self._controller.vistrail.has_tag_str('dat-vars'):
            # Load all data provenance annotations
            # Loading from known variables is not enough, we also need deleted
            # variables to form the complete graph
            for an in annotations:
                if an.key == self._DATA_PROVENANCE_KEY:
                    version = an.action_id
                    provenance = data_provenance.read_from_annotation(an.value)
                    self._data_provenance[version] = provenance

            tagmap = self._controller.vistrail.get_tagMap()
            for version, tag in tagmap.iteritems():
                if tag.startswith('dat-var-'):
                    varname = tag[8:]

                    # Get the type from the OutputPort module's spec input port
                    type = Variable.read_type(
                            self._controller.vistrail.getPipeline(version))
                    if type is None:
                        warnings.warn("Found invalid DAT variable pipeline "
                                      "%r, ignored" % tag)
                        continue
                    # Get the data provenance
                    provenance = self._data_provenance.get(version)

                    variable = Variable.VariableInformation(
                            varname, self._controller, type, provenance)

                    self._variables[varname] = variable
                    self._add_variable(varname)

        # Load mappings from annotations
        # First, read the recipes
        for an in annotations:
            if an.key == self._RECIPE_KEY:
                version = an.action_id
                recipe, conn_map = self._read_recipe_annotation(self, an.value)
                if recipe is not None:
                    pipeline = PipelineInformation(
                            version, recipe, conn_map,
                            None) # to be filled by the next block
                    self._version_to_pipeline[version] = pipeline
        # Then, read the port maps
        for an in annotations:
            if an.key == self._PORTMAP_KEY:
                pipeline = self._version_to_pipeline[an.action_id]
                if not pipeline:
                    # Purge the lone port map
                    warnings.warn("Found a DAT port map annotation with no "
                                  "associated recipe -- removing")
                    self._controller.vistrail.set_action_annotation(
                            an.action_id,
                            an.key,
                            None)
                else:
                    port_map = self._read_portmap_annotation(an.value)
                    if port_map is not None:
                        pipeline.port_map = port_map

    def _get_controller(self):
        return self._controller
    controller = property(_get_controller)

<<<<<<< HEAD
    def _get_sheet_id(self):
        get_variable = self.controller.get_vistrail_variable
        for i in itertools.count(1):
            if get_variable('dat-sheet-%d' % i) is None:
                return i

    def get_sheetname(self, sheet_id):
        changed = self.controller.changed
        try:
            var = self.controller.get_vistrail_variable(
                    'dat-sheet-%d' % sheet_id)
            if var is not None:
                name = var.value
                ctrl_name, sheet = name.split(' / ', 1)
                if ctrl_name != self.name:
                    name = u'%s / %s' % (self.name, sheet)
                    self.controller.set_vistrail_variable(
                            var.name,
                            VistrailVariable(
                                    var.name,
                                    var.uuid,
                                    var.package,
                                    var.module,
                                    var.namespace,
                                    name))
                return name
            else:
                names = set(v.value.split(' / ', 1)[1]
                            for v in self.controller.get_vistrail_variables()
                            if v.name.startswith('dat-sheet-'))
                for i in itertools.count(1):
                    name = u'Sheet %d' % i
                    if name not in names:
                        name = u'%s / %s' % (self.name, name)
                        self.controller.set_vistrail_variable(
                                'dat-sheet-%d' % sheet_id,
                                VistrailVariable(
                                        'dat-sheet-%d' % sheet_id,
                                        uuid.uuid1(),
                                        'edu.utah.sci.vistrails.basic',
                                        'String',
                                        '',
                                        name))
                        return name
        finally:
            # If the only change in the controller is the vistrail variable we
            # just created automatically, we can consider it unchanged
            if not changed:
                self.controller.set_changed(False)

    def new_tab(self, tab_controller, sheet_id=None):
        tab = StandardWidgetSheetTab(tab_controller)
        if sheet_id is None:
            sheet_id = self._get_sheet_id()
        tab_controller.addTabWidget(tab, self.get_sheetname(sheet_id))
        self._spreadsheet_tabs[sheet_id] = tab
        self._spreadsheet_tabs_rev[tab] = sheet_id
        VistrailManager._tabs[tab] = (self, sheet_id)
        return tab, sheet_id
=======
    def new_tab(self, add, tab_controller, name=None, row=2, col=2):
        tab = StandardWidgetSheetTab(
                tab_controller,
                row=row,
                col=col)
        if name is None:
            names = set(unicode(s.windowTitle())
                        for s in VistrailManager._tabs.iterkeys())
            for i in itertools.count(1):
                name = u"Sheet %d" % i
                fullname = u'%s / %s' % (self.name, name)
                if fullname not in names:
                    break
        else:
            fullname = u'%s / %s' % (self.name, name)
        if add:
            tab_controller.addTabWidget(
                    tab,
                    fullname)
        self._spreadsheet_tabs[name] = tab
        VistrailManager._tabs[tab] = self
        return tab, fullname
>>>>>>> b367c240

    def _get_spreadsheet_tabs(self):
        if self._spreadsheet_tabs is not None:
            return self._spreadsheet_tabs

        sh_window = spreadsheetController.findSpreadsheetWindow(create=False)
        if sh_window is None:
            return None
        tab_controller = sh_window.tabController

        # Get the cell location from the pipeline to fill in _cell_to_version
        # and _cell_to_pipeline
        cells = dict()
        sheet_sizes = dict()
        for pipeline in self._version_to_pipeline.itervalues():
            try:
                row, col, sheetname_var = get_pipeline_location(
                        self._controller,
                        pipeline)
                if sheetname_var.name.startswith('dat-sheet-'):
                    sheet_id = int(sheetname_var.name[10:])
                else:
                    raise ValueError
            except ValueError:
                continue
            try:
                p = cells[(row, col, sheet_id)]
            except KeyError:
                cells[(row, col, sheet_id)] = pipeline
                rowCount, colCount = sheet_sizes.get(sheet_id, (2, 2))
                rowCount = max(rowCount, row + 1)
                colCount = max(colCount, col + 1)
                sheet_sizes[sheet_id] = (rowCount, colCount)
            else:
                if pipeline.version > p.version:
                    # Select the latest version for a given cell
                    cells[(row, col, sheet_id)] = pipeline
        self._spreadsheet_tabs = dict()
        self._spreadsheet_tabs_rev = dict()
        for (row, col, sheet_id), pipeline in cells.iteritems():
            try:
                spreadsheet_tab = self._spreadsheet_tabs[sheet_id]
            except KeyError:
<<<<<<< HEAD
                rowCount, colCount = sheet_sizes.get(sheet_id, (2, 2))
                spreadsheet_tab = self.new_tab(tab_controller, sheet_id)[0]
=======
                rowCount, colCount = sheet_sizes.get(sheetname, (2, 2))
                spreadsheet_tab = self.new_tab(
                        True,
                        tab_controller,
                        name=sheetname,
                        row=rowCount,
                        col=colCount)[0]
>>>>>>> b367c240
            cellInfo = CellInformation(spreadsheet_tab, row, col)
            self._cell_to_pipeline[cellInfo] = pipeline
            self._cell_to_version[cellInfo] = pipeline.version

        if not self._spreadsheet_tabs:
<<<<<<< HEAD
            self.new_tab(tab_controller)
=======
            self.new_tab(True, tab_controller)
>>>>>>> b367c240

        return self._spreadsheet_tabs
    spreadsheet_tabs = property(_get_spreadsheet_tabs)

    def sheetname_var(self, tab):
        sheet_id = self._spreadsheet_tabs_rev[tab]
        return self.controller.get_vistrail_variable(
                'dat-sheet-%d' % sheet_id)

    def update_spreadsheet_tabs(self):
        """Updates the title of the spreadsheet tab.

        Called when a controller changes name.
        """
        tabs = self.spreadsheet_tabs
        if tabs is not None:
            for sheet_id, tab in tabs.iteritems():
                tabWidget = tab.tabWidget
                name = self.get_sheetname(sheet_id)
                if name != unicode(tab.windowTitle()):
                    tab.setWindowTitle(name)
                    tabWidget.setTabText(tabWidget.indexOf(tab), name)

    def new_variable(self, varname, variable):
        """Register a new Variable with DAT.

        This will materialize it in the pipeline and signal its creation.
        """
        if varname in self._variables:
            raise ValueError("A variable named %s already exists!")

        # Materialize the Variable in the Vistrail
        variable = variable.materialize(varname)

        # Record the data provenance in an annotation
        version = self.controller.vistrail.get_version_number(
                'dat-var-%s' % varname)
        self.controller.vistrail.set_action_annotation(
                version,
                self._DATA_PROVENANCE_KEY,
                data_provenance.save_to_annotation(variable.provenance))

        # Add a record in our map of provenance data
        self._data_provenance[version] = variable.provenance

        self._variables[varname] = variable

        self._add_variable(varname)

    def _add_variable(self, varname, renamed_from=None):
        if renamed_from is not None:
            # Variable was renamed -- reflect this change on the annotations
            for pipeline in self._version_to_pipeline.itervalues():
                if any(
                        p.type == RecipeParameterValue.VARIABLE and
                        p.variable.name == varname
                        for p_values in pipeline.recipe.parameters.itervalues()
                        for p in p_values):
                    self._controller.vistrail.set_action_annotation(
                            pipeline.version,
                            self._RECIPE_KEY,
                            self._build_recipe_annotation(
                                    pipeline.recipe,
                                    pipeline.conn_map))

        get_vistrails_application().send_notification(
                'dat_new_variable',
                self._controller,
                varname,
                renamed_from=renamed_from)

    def _remove_variable(self, varname, renamed_to=None):
        get_vistrails_application().send_notification(
                'dat_removed_variable',
                self._controller,
                varname,
                renamed_to=renamed_to)

        if renamed_to is None:
            # A variable was removed!
            # We'll remove all the mappings that used it
            to_remove = set([])
            for pipeline in self._version_to_pipeline.itervalues():
                if any(
                        p.type == RecipeParameterValue.VARIABLE and
                        p.variable.name == varname
                        for p_values in pipeline.recipe.parameters.itervalues()
                        for p in p_values):
                    to_remove.add(pipeline.version)
            if to_remove:
                warnings.warn(
                        "Variable %r was used in %d pipelines!" % (
                                varname, len(to_remove)))
            for version in to_remove:
                del self._version_to_pipeline[version]

                # Remove the annotations from the vistrail
                for key in (
                        self._RECIPE_KEY, self._PORTMAP_KEY):
                    self._controller.vistrail.set_action_annotation(
                            version,
                            key,
                            None)

            cell_to_remove = []
            for cellInfo, version in self._cell_to_version.iteritems():
                if version in to_remove:
                    cell_to_remove.append(cellInfo)
            for cellInfo in cell_to_remove:
                del self._cell_to_version[cellInfo]
                del self._cell_to_pipeline[cellInfo]

    def remove_variable(self, varname):
        """Remove a Variable from DAT.

        This will remove the associated version in the vistrail and signal its
        destruction.
        """
        self._remove_variable(varname)

        variable = self._variables.pop(varname)
        variable.remove()

    def rename_variable(self, old_varname, new_varname):
        """Rename a Variable.

        This will update the tag on the associated version.

        Observers will get notified that a Variable was deleted and another
        added.
        """
        self._remove_variable(old_varname, renamed_to=new_varname)

        variable = self._variables.pop(old_varname)
        self._variables[new_varname] = variable
        variable.rename(new_varname)

        self._add_variable(new_varname, renamed_from=old_varname)

    def get_variable(self, varname):
        if not isinstance(varname, str):
            raise ValueError
        return self._variables.get(varname)

    def _get_variables(self):
        return self._variables.iterkeys()
    variables = property(_get_variables)

    def variable_provenance(self, version):
        """Gets the provenance for a variable pipeline.

        This is similar to get_variable(...).provenance except that it also
        works for variables that have been deleted (VisTrails keeps every
        version, along with their annotations excepts for tags).
        """
        return self._data_provenance.get(version)

    def created_pipeline(self, cellInfo, pipeline):
        """Registers a new pipeline as being the result of a DAT recipe.

        We now know that this pipeline was created in the given cell from this
        plot and these parameters.

        The version will get annotated with the DAT metadata, allowing it to be
        updated later.
        """
        try:
            p = self._version_to_pipeline[pipeline.version]
            if p == pipeline:
                return # Ok I guess
            warnings.warn(
                    "A new pipeline was created with a previously known "
                    "version!\n"
                    "  version=%r\n"
                    "  old recipe=%r\n"
                    "  new recipe=%r\n"
                    "replacing..." % (
                    pipeline.version,
                    p.recipe,
                    pipeline.recipe))
        except KeyError:
            pass
        self._cell_to_version[cellInfo] = pipeline.version
        self._version_to_pipeline[pipeline.version] = pipeline
        self._cell_to_pipeline[cellInfo] = pipeline

        # Add the annotation in the vistrail
        self._controller.vistrail.set_action_annotation(
                pipeline.version,
                self._RECIPE_KEY,
                self._build_recipe_annotation(pipeline.recipe,
                                              pipeline.conn_map))

        self._controller.vistrail.set_action_annotation(
                pipeline.version,
                self._PORTMAP_KEY,
                self._build_portmap_annotation(pipeline.port_map))

    def _infer_pipelineinfo(self, version, cellInfo):
        """Try to make up a pipelineInfo for a version and store it.

        Returns the new pipelineInfo, or None if we failed.
        """
        # This ensures that we don't try to infer a DAT recipe from the same
        # pipeline over and over again
        if version in self._failed_infer_calls:
            return None
        def fail():
            self._failed_infer_calls.add(version)
            return None

        # Recursively obtains the parent version's pipelineInfo
        try:
            parentId = self._controller.vistrail.actionMap[version].prevId
        except KeyError:
            return fail()
        parentInfo = self.get_pipeline(parentId, infer_for_cell=cellInfo)
        if parentInfo is None:
            return fail()

        # Here we loop on modules/connections to check that the required things
        # from the old pipeline are still here

        pipeline = self._controller.vistrail.getPipeline(version)

        new_parameters = dict()
        new_conn_map = dict()

        # Check that the plot is still there by finding the plot ports
        for name, port_list in parentInfo.port_map.iteritems():
            for mod_id, portname in port_list:
                if not pipeline.modules.has_key(mod_id):
                    return fail()

        # Loop on parameters to check they are still there
        for name, parameter_list in parentInfo.recipe.parameters.iteritems():
            conn_list = parentInfo.conn_map[name]
            new_parameter_list = []
            new_conn_list = []
            for parameter, conns in itertools.izip(parameter_list, conn_list):
                if all(
                        pipeline.connections.has_key(conn_id)
                        for conn_id in conns):
                    new_parameter_list.append(parameter)
                    new_conn_list.append(conns)
            new_parameters[name] = new_parameter_list
            new_conn_map[name] = new_conn_list

        new_recipe = DATRecipe(parentInfo.recipe.plot, new_parameters)
        pipelineInfo = PipelineInformation(version, new_recipe,
                                           new_conn_map, parentInfo.port_map)
        self.created_pipeline(cellInfo, pipelineInfo)
        return pipelineInfo

    def get_pipeline(self, param, infer_for_cell=None):
        """Get the pipeline information for a given cell or version.

        Returns None if nothing is found.

        If infer_for_cell is set and the pipeline has no known recipe, but a
        parent version had one, we'll try to make up something sensible and
        store it. infer_for_cell should be the CellInformation of the cell
        where this pipeline was found.
        """
        if isinstance(param, (int, long)):
            pipelineInfo = self._version_to_pipeline.get(param, None)
            if pipelineInfo is not None or infer_for_cell is None:
                return pipelineInfo

            return self._infer_pipelineinfo(param, infer_for_cell)
        else:
            return self._cell_to_pipeline.get(param, None)

    def _get_all_pipelines(self):
        return self._version_to_pipeline.itervalues()
    all_pipelines = property(_get_all_pipelines)

    def _get_all_cells(self):
        return self._cell_to_pipeline.iteritems()
    all_cells = property(_get_all_cells)


class VistrailManager(object):
    """Keeps a list of VistrailData objects.

    This singleton keeps a VistrailData object for each currently opened
    vistrail.
    """
    def __init__(self):
        self._vistrails = dict() # Controller -> VistrailData
        self._tabs = dict() # SpreadsheetTab -> (VistrailData, sheet_id)
        self._names = dict() # name: unicode -> VistrailData
        self._current_controller = None
        self.initialized = False
        self._forgotten = weakref.WeakKeyDictionary()
                # WeakSet only appeared in Python 2.7

    def init(self):
        """Initialization function, called when the application is created.

        This is not done at module-import time to avoid complex import-order
        issues.
        """
        app = get_vistrails_application()
        app.register_notification(
                'controller_changed',
                self.set_controller)
        app.register_notification(
                'controller_closed',
                self.forget_controller)
        app.register_notification(
                'vistrail_saved',
                self.controller_name_changed)
        bw = get_vistrails_application().builderWindow
        self.set_controller(bw.get_current_controller())
        self.initialized = True

    def set_controller(self, controller):
        """Called through the notification mechanism.

        Changes the 'current' controller, building a VistrailData for it if
        necessary.
        """
        if controller == self._current_controller:
            # VisTrails sends 'controller_changed' a lot
            return
        if self._forgotten.get(controller, False):
            # Yes, 'controller_changed' can happen after 'controller_closed'
            # This is unfortunate
            return

        self._current_controller = controller
        try:
            self._vistrails[controller]
            new = False
        except KeyError:
            vistraildata = VistrailData(controller)
            name = self._make_ctrl_name(controller.name)
            vistraildata.name = name
            self._names[name] = vistraildata
            self._vistrails[controller] = vistraildata
            new = True

        get_vistrails_application().send_notification(
                'dat_controller_changed',
                controller,
                new=new)

    def __call__(self, controller=None):
        """Accesses a VistrailData for a specific controller.

        If the controller is not specified, assume the current one.
        """
        if controller is None:
            controller = self._current_controller
        if controller is None:
            return None
        try:
            return self._vistrails[controller]
        except KeyError:
            warnings.warn("Unknown controller requested from "
                          "VistrailManager:\n  %r" % controller)
            vistraildata = VistrailData(controller)
            self._vistrails[controller] = vistraildata
            return vistraildata

    def _make_ctrl_name(self, ctrl_name):
        if not ctrl_name:
            ctrl_name = u"Untitled{ext}".format(
                    ext=vistrails_default_file_type())

        name = ctrl_name
        i = 1
        while name in self._names:
            i += 1
            name = u'%s (%d)' % (name, i)
        return name

    def controller_name_changed(self):
        vistraildata = self()

        old_name = vistraildata.name
        del self._names[old_name]

        mangled_name = self._make_ctrl_name(self._current_controller.name)

        vistraildata.name = mangled_name
        self._names[mangled_name] = vistraildata

        vistraildata.update_spreadsheet_tabs()

    def from_spreadsheet_tab(self, tab):
        try:
            vistraildata, sheet_id = self._tabs[tab]
            return vistraildata
        except KeyError:
            return None

    def forget_controller(self, controller):
        """Removes the data for a specific controller.

        Called when a controller is closed.
        """
        try:
            vistraildata = self._vistrails[controller]
        except KeyError:
            return
        else:
            # Remove the spreadsheets
            tabs = vistraildata.spreadsheet_tabs
            for tab in tabs.itervalues():
                tab.tabWidget.deleteSheet(tab)
                del self._tabs[tab]

            del self._vistrails[controller]
            del self._names[vistraildata.name]

            self._forgotten[controller] = True

        if self._current_controller == controller:
            self._current_controller = None

    def hook_create_tab(self, tab_controller, default_name):
        vistraildata = self()
        if vistraildata is None:
            return None
<<<<<<< HEAD
        tab, sheet_id = vistraildata.new_tab(tab_controller)
        return tab, vistraildata.get_sheetname(sheet_id)
=======
        return vistraildata.new_tab(False, tab_controller)
>>>>>>> b367c240

    def hook_close_tab(self, tab):
        try:
            vistraildata, sheet_id = self._tabs[tab]
        except KeyError:
            return True

        # Close the project if it was the last sheet
        if vistraildata._spreadsheet_tabs.keys() == [sheet_id]:
            get_vistrails_application().builderWindow.close_vistrail()
            return False
        else:
            del self._tabs[tab]
            # Remove the tab from the associated VistrailData
            del vistraildata._spreadsheet_tabs[sheet_id]
            del vistraildata._spreadsheet_tabs_rev[tab]
            return True

VistrailManager = VistrailManager()<|MERGE_RESOLUTION|>--- conflicted
+++ resolved
@@ -202,11 +202,7 @@
         notifications for packages loaded in the future.
         """
         self._controller = controller
-<<<<<<< HEAD
         self._spreadsheet_tabs = None # id: int -> spreadsheet_tab
-=======
-        self._spreadsheet_tabs = None # name: str -> tab
->>>>>>> b367c240
 
         self._variables = dict()
         self._data_provenance = dict() # version: int -> provenance
@@ -290,7 +286,6 @@
         return self._controller
     controller = property(_get_controller)
 
-<<<<<<< HEAD
     def _get_sheet_id(self):
         get_variable = self.controller.get_vistrail_variable
         for i in itertools.count(1):
@@ -341,39 +336,16 @@
             if not changed:
                 self.controller.set_changed(False)
 
-    def new_tab(self, tab_controller, sheet_id=None):
+    def new_tab(self, add, tab_controller, sheet_id=None):
         tab = StandardWidgetSheetTab(tab_controller)
         if sheet_id is None:
             sheet_id = self._get_sheet_id()
-        tab_controller.addTabWidget(tab, self.get_sheetname(sheet_id))
+        if add:
+            tab_controller.addTabWidget(tab, self.get_sheetname(sheet_id))
         self._spreadsheet_tabs[sheet_id] = tab
         self._spreadsheet_tabs_rev[tab] = sheet_id
         VistrailManager._tabs[tab] = (self, sheet_id)
         return tab, sheet_id
-=======
-    def new_tab(self, add, tab_controller, name=None, row=2, col=2):
-        tab = StandardWidgetSheetTab(
-                tab_controller,
-                row=row,
-                col=col)
-        if name is None:
-            names = set(unicode(s.windowTitle())
-                        for s in VistrailManager._tabs.iterkeys())
-            for i in itertools.count(1):
-                name = u"Sheet %d" % i
-                fullname = u'%s / %s' % (self.name, name)
-                if fullname not in names:
-                    break
-        else:
-            fullname = u'%s / %s' % (self.name, name)
-        if add:
-            tab_controller.addTabWidget(
-                    tab,
-                    fullname)
-        self._spreadsheet_tabs[name] = tab
-        VistrailManager._tabs[tab] = self
-        return tab, fullname
->>>>>>> b367c240
 
     def _get_spreadsheet_tabs(self):
         if self._spreadsheet_tabs is not None:
@@ -417,28 +389,17 @@
             try:
                 spreadsheet_tab = self._spreadsheet_tabs[sheet_id]
             except KeyError:
-<<<<<<< HEAD
                 rowCount, colCount = sheet_sizes.get(sheet_id, (2, 2))
-                spreadsheet_tab = self.new_tab(tab_controller, sheet_id)[0]
-=======
-                rowCount, colCount = sheet_sizes.get(sheetname, (2, 2))
                 spreadsheet_tab = self.new_tab(
                         True,
                         tab_controller,
-                        name=sheetname,
-                        row=rowCount,
-                        col=colCount)[0]
->>>>>>> b367c240
+                        sheet_id)[0]
             cellInfo = CellInformation(spreadsheet_tab, row, col)
             self._cell_to_pipeline[cellInfo] = pipeline
             self._cell_to_version[cellInfo] = pipeline.version
 
         if not self._spreadsheet_tabs:
-<<<<<<< HEAD
-            self.new_tab(tab_controller)
-=======
             self.new_tab(True, tab_controller)
->>>>>>> b367c240
 
         return self._spreadsheet_tabs
     spreadsheet_tabs = property(_get_spreadsheet_tabs)
@@ -865,12 +826,8 @@
         vistraildata = self()
         if vistraildata is None:
             return None
-<<<<<<< HEAD
-        tab, sheet_id = vistraildata.new_tab(tab_controller)
+        tab, sheet_id = vistraildata.new_tab(False, tab_controller)
         return tab, vistraildata.get_sheetname(sheet_id)
-=======
-        return vistraildata.new_tab(False, tab_controller)
->>>>>>> b367c240
 
     def hook_close_tab(self, tab):
         try:
