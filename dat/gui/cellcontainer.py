import warnings

from PyQt4 import QtCore, QtGui

from dat import MIMETYPE_DAT_VARIABLE, MIMETYPE_DAT_PLOT, DATRecipe, \
    RecipeParameterValue
from dat.gui import get_icon
from dat.gui import typecast_dialog
from dat.global_data import GlobalManager
from dat.operations import apply_operation, get_typecast_operations
from dat.vistrail_data import VistrailManager
from dat import vistrails_interface
from dat.gui.overlays import PlotPromptOverlay, VariableDropEmptyCell, \
    PlotDroppingOverlay, VariableDroppingOverlay

from vistrails.core.application import get_vistrails_application
from vistrails.packages.spreadsheet.spreadsheet_cell import QCellContainer
from dat.vistrails_interface import CancelExecution


class DATCellContainer(QCellContainer):
    """Cell container used in the spreadsheet.

    This is created by the spreadsheet for each cell, thus allowing us to tap
    into its behavior.
    It adds an overlay feature to the spreadsheet's cells and handles drops of
    variables and plots.
    """
    def __init__(self, cellInfo=None, widget=None, parent=None):
        self._parameters = dict() # param name -> [RecipeParameterValue]
        self._plot = None # dat.vistrails_interface:Plot

        app = get_vistrails_application()
        app.register_notification(
                'dat_removed_variable', self._variable_removed)
        app.register_notification(
                'dragging_to_overlays', self._set_dragging)
        self._controller = app.get_controller()

        self._parameter_hovered = None
        self._insert_pos = None

        self._overlay = None
        self._overlay_scrollarea = QtGui.QScrollArea()
        self._overlay_scrollarea.setObjectName('overlay_scrollarea')
        self._overlay_scrollarea.setStyleSheet(
                'QScrollArea#overlay_scrollarea {'
                '    background-color: transparent;'
                '}'
                'Overlay {'
                '    background-color: transparent;'
                '}')
        self._overlay_scrollarea.setWidgetResizable(True)
        self._show_button = QtGui.QPushButton()
        self._show_button.setIcon(get_icon('show_overlay.png'))
        self._hide_button = QtGui.QPushButton()
        self._hide_button.setIcon(get_icon('hide_overlay.png'))

        QCellContainer.__init__(self, cellInfo, widget, parent)
        self.setAcceptDrops(True)

        self._overlay_scrollarea.setParent(self)

        self._show_button.setParent(self)
        self.connect(self._show_button, QtCore.SIGNAL('clicked()'),
                     self.show_overlay)
        self._show_button.setGeometry(self.width() - 24, 0, 24, 24)

        self._hide_button.setParent(self)
        self.connect(self._hide_button, QtCore.SIGNAL('clicked()'),
                     lambda: self._set_overlay(None))
        self._hide_button.setGeometry(self.width() - 24, 0, 24, 24)
        self._hide_button.setVisible(False)

        self.contentsUpdated()

    def setCellInfo(self, cellInfo):
        super(DATCellContainer, self).setCellInfo(cellInfo)

        if cellInfo is None: # We were removed from the spreadsheet
            app = get_vistrails_application()
            app.unregister_notification(
                    'dat_removed_variable', self._variable_removed)
            app.unregister_notification(
                    'dragging_to_overlays', self._set_dragging)

    def _set_dragging(self, dragging):
        """This is a hack to avoid an issue with Qt's mouse event propagation.

        If we don't set TransparentForMouseEvents on the overlay, when the drag
        enters, the overlay will receive the mouse event and propagate it to
        us. Thus it is on the call stack and we can't replace it with another
        overlay... It would cause a segmentation fault on Mac OS.
        """
        self._overlay_scrollarea.setAttribute(
                QtCore.Qt.WA_TransparentForMouseEvents, dragging)

    def _variable_removed(self, controller, varname, renamed_to=None):
        if controller != self._controller:
            return
        if self._plot is None:
            return
        if any(
                param.type == RecipeParameterValue.VARIABLE and
                        param.variable.name == varname
                for params in self._parameters.itervalues()
                for param in params):
            if renamed_to is None:
                # A variable was removed!
                # Two cases here:
                if self.widget() is not None:
                    # If this cell already contains a result, we'll just turn
                    # into a dumb VisTrails cell, as the DAT recipe doesn't
                    # exist anymore
                    self._plot = None
                    self._parameters = dict()
                else:
                    # If this cell didn't already contain a result, we just
                    # remove the associated parameters
                    # The user will just have to drop something else
                    to_remove = []
                    for param, values in self._parameters.iteritems():
                        for i, value in enumerate(values):
                            if (value.type == RecipeParameterValue.VARIABLE and
                                    value.variable.name == varname):
                                to_remove.append((param, i))
                    for param, i in to_remove:
                        del self._parameters[param][i]
                    for param in set(param for param, i in to_remove):
                        if not self._parameters[param]:
                            del self._parameters[param]

                self._set_overlay(None)
            elif self._overlay is not None:
                self._overlay.update()

    def setWidget(self, widget):
        """Changes the current widget in the cell.

        This is called by the spreadsheet to put or remove a visualization in
        this cell.
        """
        super(DATCellContainer, self).setWidget(widget)
        if widget is None:
            return

        widget.raise_()
        self._show_button.raise_()

        self.contentsUpdated()

    def contentsUpdated(self):
        """Notifies that this cell's pipeline changed.

        This is called directly from the spreadsheet when a new visualization
        was set, but the cell widget was reused because it had the same type.
        The pipeline version still changed, so we need to update the overlay
        anyway.

        It is also called by setWidget() here.
        """
        if self.widget() is not None:
            # Get pipeline info from VisTrails
            pipelineInfo = self.cellInfo.tab.getCellPipelineInfo(
                    self.cellInfo.row, self.cellInfo.column)
            version = pipelineInfo[0]['version']
            pipeline = VistrailManager(self._controller).get_pipeline(version)
        else:
            # Get pipeline info from DAT: we might be building somethere here
            pipeline = VistrailManager(self._controller).get_pipeline(
                    self.cellInfo)

        if pipeline is not None:
            self._plot = pipeline.recipe.plot
            parameters = pipeline.recipe.parameters
            self._parameters = {param: list(values)
                                for param, values in parameters.iteritems()}
        else:
            self._plot = None
            self._parameters = dict()
        self._set_overlay(None)

    def _set_overlay(self, overlay_class, **kwargs):
        if overlay_class is None:
            # Default overlay
            if self.widget() is None and self._plot is not None:
                self._set_overlay(VariableDroppingOverlay, overlayed=False)
                return
            elif self.widget() is None:
                self._set_overlay(PlotPromptOverlay, overlayed=False)
                return

        if self._overlay is not None:
            self._overlay.setParent(None)
            self._overlay.deleteLater()

        if overlay_class is None:
            self._overlay = None
            self._overlay_scrollarea.lower()
            self._show_button.raise_()
            self._show_button.setVisible(self._plot is not None)
            self._hide_button.setVisible(False)
        else:
            self._overlay = overlay_class(self, **kwargs)
            self._overlay_scrollarea.setWidget(self._overlay)
            self._overlay.show()
            self._overlay_scrollarea.raise_()
            self._overlay_scrollarea.setGeometry(0, 0,
                                                 self.width(), self.height())
            self._show_button.setVisible(False)
            self._hide_button.setVisible(False)

    def show_overlay(self):
        """Shows the overlay from the button in the corner.

        It will remain shown until something gets dragged or the other button
        is clicked.
        """
        if self._plot is None:
            # Shouldn't happen
            warnings.warn("show_overlay() while cell is empty!")
            return
        self._set_overlay(VariableDroppingOverlay, overlayed=False)
        self._hide_button.setVisible(True)
        self._hide_button.raise_()

    def resizeEvent(self, event):
        """Reacts to a resize by laying out the overlay and buttons.
        """
        super(DATCellContainer, self).resizeEvent(event)
        self._overlay_scrollarea.setGeometry(0, 0, self.width(), self.height())
        self._show_button.setGeometry(self.width() - 24, 0, 24, 24)
        self._hide_button.setGeometry(self.width() - 24, 0, 24, 24)

    def dragEnterEvent(self, event):
        mimeData = event.mimeData()
        if mimeData.hasFormat(MIMETYPE_DAT_VARIABLE):
            if VistrailManager(self._controller).get_variable(
                    str(mimeData.data(MIMETYPE_DAT_VARIABLE))) is None:
                # I can't think of another case for this than someone dragging
                # a variable from another instance of DAT
                event.ignore()
                return
                # If this doesn't fail, we would still use the variable with
                # the same name from this instance, not import the variable
                # from the other instance
            if self._plot is None:
                # We should ignore the drop here. That would make sense, and
                # display the correct mouse pointer
                # We can't though, because Qt would stop sending drag and drop
                # events
                # We still refuse the QDropEvent when the drop happens
                self._set_overlay(VariableDropEmptyCell, mimeData=mimeData)
            else:
                self._set_overlay(VariableDroppingOverlay, mimeData=mimeData)
        elif mimeData.hasFormat(MIMETYPE_DAT_PLOT):
            if GlobalManager.get_plot(
                    str(mimeData.data(MIMETYPE_DAT_PLOT))) is None:
                # I can't think of another case for this than someone dragging
                # a plot from another instance of DAT
                event.ignore()
                return
                # If the plot is available, this operation should work as
                # expected
            self._set_overlay(PlotDroppingOverlay, mimeData=mimeData)
        else:
            event.ignore()
            return
        event.accept()

    def dragMoveEvent(self, event):
        mimeData = event.mimeData()
        if (mimeData.hasFormat(MIMETYPE_DAT_VARIABLE) or
                mimeData.hasFormat(MIMETYPE_DAT_PLOT)):
            event.setDropAction(QtCore.Qt.CopyAction)
            event.accept()
            self._overlay.set_mouse_position(event.pos().x(), event.pos().y())
        else:
            event.ignore()

    def dragLeaveEvent(self, event):
        self._set_overlay(None)

    def dropEvent(self, event):
        mimeData = event.mimeData()

        if mimeData.hasFormat(MIMETYPE_DAT_VARIABLE):
            if self._plot is not None and self._parameter_hovered is not None:
                event.accept()
                port_name = self._plot.ports[self._parameter_hovered].name
                varname = str(mimeData.data(MIMETYPE_DAT_VARIABLE))
                values = self._parameters.setdefault(port_name, [])
                if values and values[0].type == RecipeParameterValue.CONSTANT:
                    # The overlay shouldn't allow this
                    warnings.warn("a variable was dropped on a port where a "
                                  "constant is set")
                    event.ignore()
                    return
                variable = (VistrailManager(self._controller)
                            .get_variable(varname))
                param = RecipeParameterValue(variable=variable)
                if self._insert_pos < len(values):
                    values[self._insert_pos] = param
                else:
                    values.append(param)
                self.update_pipeline()
            else:
                event.ignore()

        elif mimeData.hasFormat(MIMETYPE_DAT_PLOT):
            event.accept()
            plotname = str(mimeData.data(MIMETYPE_DAT_PLOT))
            self._plot = GlobalManager.get_plot(plotname)
            self._parameters = dict()
            self._parameter_hovered = None
            self.update_pipeline()

        else:
            event.ignore()

        self._set_overlay(None)

    def remove_parameter(self, port_name, num):
        """Clear a parameter.

        Called from the overlay when a 'remove' button is clicked.
        """
        if self._plot is not None:
            values = self._parameters[port_name]
            del values[num]
            if not values:
                del self._parameters[port_name]
            self.update_pipeline()
            self._set_overlay(None)

    def change_constant(self, port_name, value):
        constant = self._parameters.get(port_name)
        if constant and constant[0].type != RecipeParameterValue.CONSTANT:
            # The overlay shouldn't do this
            warnings.warn("change_constant() on port where variables are set")
            return
        elif constant is not None:
            constant = constant[0]
            if value is None:
                del self._parameters[port_name]
                return
            elif constant.constant == value:
                return
        self._parameters[port_name] = [
                RecipeParameterValue(constant=value)]
        self.update_pipeline()

    def update_pipeline(self):
        """Updates the recipe and execute the workflow if enough ports are set.
        """
        # Look this recipe up in the VistrailData
        vistraildata = VistrailManager(self._controller)
        recipe = DATRecipe(self._plot, self._parameters)

        # Try to get an existing pipeline for this cell
        pipeline = vistraildata.get_pipeline(self.cellInfo)

        try:
            # No pipeline: build one
            if pipeline is None:
                pipeline = vistrails_interface.create_pipeline(
                        self._controller,
                        recipe,
<<<<<<< HEAD
                        self.cellInfo,
                        typecast=self._typecast)
                vistraildata.created_pipeline(self.cellInfo, pipeline)

            # Pipeline with a different content: update it
            elif pipeline.recipe != recipe:
                try:
                    pipeline = vistrails_interface.update_pipeline(
                            self._controller,
                            pipeline,
                            recipe,
                            typecast=self._typecast)
                except vistrails_interface.UpdateError, e:
                    warnings.warn("Could not update pipeline, creating new "
                                  "one:\n"
                                  "%s" % e)
                    pipeline = vistrails_interface.create_pipeline(
                            self._controller,
                            recipe,
                            self.cellInfo,
                            typecast=self._typecast)
                vistraildata.created_pipeline(self.cellInfo, pipeline)

            # Execute the new pipeline if possible
            spreadsheet_tab = vistraildata.spreadsheet_tab
            tabWidget = spreadsheet_tab.tabWidget
            sheetname = tabWidget.tabText(tabWidget.indexOf(spreadsheet_tab))
            if not vistrails_interface.try_execute(
                    self._controller,
                    pipeline,
                    sheetname,
                    recipe) and self.widget() is not None:
                # Clear the cell
                self.cellInfo.tab.deleteCell(self.cellInfo.row,
                                             self.cellInfo.column)
        except CancelExecution:
            pass

    def _typecast(self, controller, variable,
            source_descriptor, expected_descriptor):
        typecasts = get_typecast_operations(
                source_descriptor,
                expected_descriptor)
        choice = typecast_dialog.choose_operation(
                typecasts,
                source_descriptor, expected_descriptor,
                self)
        return apply_operation(controller, choice, [variable])
=======
                        self.cellInfo)
            vistraildata.created_pipeline(self.cellInfo, pipeline)

        # Nothing changed
        else:
            return

        # Execute the new pipeline if possible
        spreadsheet_tab = vistraildata.spreadsheet_tab
        tabWidget = spreadsheet_tab.tabWidget
        sheetname = tabWidget.tabText(tabWidget.indexOf(spreadsheet_tab))
        if not vistrails_interface.try_execute(
                self._controller,
                pipeline,
                sheetname,
                recipe) and self.widget() is not None:
            # Clear the cell
            self.cellInfo.tab.deleteCell(self.cellInfo.row,
                                         self.cellInfo.column)
>>>>>>> 88d27f26
<|MERGE_RESOLUTION|>--- conflicted
+++ resolved
@@ -15,7 +15,6 @@
 
 from vistrails.core.application import get_vistrails_application
 from vistrails.packages.spreadsheet.spreadsheet_cell import QCellContainer
-from dat.vistrails_interface import CancelExecution
 
 
 class DATCellContainer(QCellContainer):
@@ -366,7 +365,6 @@
                 pipeline = vistrails_interface.create_pipeline(
                         self._controller,
                         recipe,
-<<<<<<< HEAD
                         self.cellInfo,
                         typecast=self._typecast)
                 vistraildata.created_pipeline(self.cellInfo, pipeline)
@@ -390,6 +388,10 @@
                             typecast=self._typecast)
                 vistraildata.created_pipeline(self.cellInfo, pipeline)
 
+            # Nothing changed
+            else:
+                return
+
             # Execute the new pipeline if possible
             spreadsheet_tab = vistraildata.spreadsheet_tab
             tabWidget = spreadsheet_tab.tabWidget
@@ -402,7 +404,7 @@
                 # Clear the cell
                 self.cellInfo.tab.deleteCell(self.cellInfo.row,
                                              self.cellInfo.column)
-        except CancelExecution:
+        except vistrails_interface.CancelExecution:
             pass
 
     def _typecast(self, controller, variable,
@@ -414,25 +416,4 @@
                 typecasts,
                 source_descriptor, expected_descriptor,
                 self)
-        return apply_operation(controller, choice, [variable])
-=======
-                        self.cellInfo)
-            vistraildata.created_pipeline(self.cellInfo, pipeline)
-
-        # Nothing changed
-        else:
-            return
-
-        # Execute the new pipeline if possible
-        spreadsheet_tab = vistraildata.spreadsheet_tab
-        tabWidget = spreadsheet_tab.tabWidget
-        sheetname = tabWidget.tabText(tabWidget.indexOf(spreadsheet_tab))
-        if not vistrails_interface.try_execute(
-                self._controller,
-                pipeline,
-                sheetname,
-                recipe) and self.widget() is not None:
-            # Clear the cell
-            self.cellInfo.tab.deleteCell(self.cellInfo.row,
-                                         self.cellInfo.column)
->>>>>>> 88d27f26
+        return apply_operation(controller, choice, [variable])