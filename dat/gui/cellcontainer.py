--- conflicted
+++ resolved
@@ -40,11 +40,7 @@
 
         self._parameter_hovered = None
         self._insert_pos = None
-<<<<<<< HEAD
-        self._error = False
         self._dragging = False
-=======
->>>>>>> 2c0e27cc
 
         self._overlay = None
         self._overlay_scrollarea = QtGui.QScrollArea()
@@ -57,21 +53,14 @@
                 '    background-color: transparent;'
                 '}')
         self._overlay_scrollarea.setWidgetResizable(True)
-<<<<<<< HEAD
         self._overlay_scrollarea.setVisible(False)
         #self._show_button = QtGui.QPushButton()
         #self._show_button.setIcon(get_icon('show_overlay.png'))
         #self._hide_button = QtGui.QPushButton()
         #self._hide_button.setIcon(get_icon('hide_overlay.png'))
-=======
-        self._show_button = QtGui.QPushButton()
-        self._show_button.setIcon(get_icon('show_overlay.png'))
-        self._hide_button = QtGui.QPushButton()
-        self._hide_button.setIcon(get_icon('hide_overlay.png'))
-        self._error_icon = QtGui.QLabel()
-        self._error_icon.setPixmap(get_icon('error.png').pixmap(24, 24))
+        #self._error_icon = QtGui.QLabel()
+        #self._error_icon.setPixmap(get_icon('error.png').pixmap(24, 24))
         self._set_error(error)
->>>>>>> 2c0e27cc
 
         QCellContainer.__init__(self, cellInfo, widget, parent)
         self.setAcceptDrops(True)
@@ -90,7 +79,7 @@
         self._saved_widget = None
         self._fake_widget = None
 
-        self._error_icon.setParent(self)
+        #self._error_icon.setParent(self)
 
         self.contentsUpdated()
 
@@ -120,7 +109,6 @@
         self._overlay_scrollarea.setAttribute(
                 QtCore.Qt.WA_TransparentForMouseEvents, dragging)
 
-<<<<<<< HEAD
         # Issue with some non-Qt widgets, such as VTK's (that use direct
         # rendering)
         # We can just replace the cell with an image of the previous content,
@@ -171,14 +159,10 @@
 
             self._set_overlay(None)
 
-    def _variable_removed(self, controller, varname, renamed_to=None):
-        if controller != self._controller:
-=======
     def _variable_added(self, controller, varname, renamed_from=None):
         if (renamed_from is None or
                 controller != self._controller or
                 self._plot is None):
->>>>>>> 2c0e27cc
             return
         if any(
                 param.type == RecipeParameterValue.VARIABLE and
@@ -275,13 +259,9 @@
             # Default overlay
             if self._plot is not None and self.has_error():
                 self._set_overlay(VariableDroppingOverlay, overlayed=False)
-<<<<<<< HEAD
                 #self._hide_button.setVisible(False)
-=======
-                self._hide_button.setVisible(False)
-                self._show_button.setVisible(False)
-                self._error_icon.raise_()
->>>>>>> 2c0e27cc
+                #self._show_button.setVisible(False)
+                #self._error_icon.raise_()
                 return
             elif self.widget() is None and self._plot is not None:
                 self._set_overlay(VariableDroppingOverlay, overlayed=False)
@@ -335,12 +315,12 @@
 
     def _set_error(self, error):
         self._error = error
-        if self.has_error():
-            self._error_icon.setToolTip(error)
-            self._error_icon.show()
-            self._error_icon.raise_()
-        else:
-            self._error_icon.hide()
+        #if self.has_error():
+        #    self._error_icon.setToolTip(error)
+        #    self._error_icon.show()
+        #    self._error_icon.raise_()
+        #else:
+        #    self._error_icon.hide()
 
     def has_error(self):
         return (self._error is not None and
@@ -351,14 +331,9 @@
         """
         super(DATCellContainer, self).resizeEvent(event)
         self._overlay_scrollarea.setGeometry(0, 0, self.width(), self.height())
-<<<<<<< HEAD
         #self._show_button.setGeometry(self.width() - 24, 0, 24, 24)
         #self._hide_button.setGeometry(self.width() - 24, 0, 24, 24)
-=======
-        self._show_button.setGeometry(self.width() - 24, 0, 24, 24)
-        self._hide_button.setGeometry(self.width() - 24, 0, 24, 24)
-        self._error_icon.setGeometry(self.width() - 24, 0, 24, 24)
->>>>>>> 2c0e27cc
+        #self._error_icon.setGeometry(self.width() - 24, 0, 24, 24)
 
     def dragEnterEvent(self, event):
         mimeData = event.mimeData()
