--- conflicted
+++ resolved
@@ -16,342 +16,6 @@
     executePipelineWithProgress
 
 
-<<<<<<< HEAD
-class Overlay(object):
-    """Base class for the cell overlays.
-    """
-
-    def __init__(self, cellcontainer):
-        self._cell = cellcontainer
-
-    # Background of all overlay (translucent, on top of the cell's content)
-    background = QtGui.QColor(255, 255, 255, 200)
-    # Accepting a drop
-    ok_pen      = QtGui.QColor(102, 153, 255)
-    ok_fill     = QtGui.QColor(187, 204, 255)
-    # Denying a drop
-    no_pen      = QtGui.QColor(255,  51,  51)
-    no_fill     = QtGui.QColor(255, 170, 170)
-    # Hovered
-    targeted    = QtGui.QColor(255, 255, 255)
-    # Text (black)
-    text        = QtGui.QColor(0, 0, 0)
-
-    def draw(self, qp):
-        qp.fillRect(
-                0, 0,
-                self._cell.width(), self._cell.height(),
-                Overlay.background)
-
-    def set_mouse_position(self, x, y):
-        pass
-
-    def mouse_clicked(self, x, y):
-        pass
-
-    def resize(self, width, height):
-        pass
-
-
-class OverlayWidget(QtGui.QLabel):
-    """Wrapper class for the cell overlays.
-
-    The Overlay class is not a QWidget because we don't want to change the
-    widget hierarchy in the DATCellContainer while a drag is in progress. This
-    doesn't confuse Qt a whole lot but dragleave/dragenter event happen while
-    dragging.
-
-    However, another component has to display the overlay since a QWidget's
-    children are always displayed on top of it; drawing in DATCellContainer's
-    paintEvent() method would render the overlay *below* the contained widget.
-
-    This simple wrapper simple renders the DATCellContainer's current overlay.
-    """
-    def __init__(self, cellcontainer):
-        self._cellcontainer = cellcontainer
-        self._overlay = None
-        QtGui.QLabel.__init__(self)
-
-    def paintEvent(self, event):
-        if self._overlay:
-            self._overlay.draw(QtGui.QPainter(self))
-
-    def resizeEvent(self, event):
-        super(OverlayWidget, self).resizeEvent(event)
-
-        if self._overlay is not None:
-            self._overlay.resize(self.width(), self.height())
-
-    def set_mouse_position(self, x, y):
-        if self._overlay is not None:
-            self._overlay.set_mouse_position(x, y)
-            self.repaint()
-
-    def mouseReleaseEvent(self, event):
-        super(OverlayWidget, self).mouseReleaseEvent(event)
-        self._overlay.mouse_clicked(event.x(), event.y())
-
-    def setOverlay(self, overlay):
-        self._overlay = overlay
-        self.repaint()
-
-
-class VariableDropEmptyCell(Overlay):
-    """Used when dragging a variable over a cell without a plot.
-
-    A plot must be dropped first, so that the types of the parameters are
-    known.
-    """
-
-    def __init__(self, cellcontainer, mimeData):
-        Overlay.__init__(self, cellcontainer)
-
-    def draw(self, qp):
-        _ = translate(VariableDropEmptyCell)
-
-        Overlay.draw(self, qp)
-
-        qp.setPen(Overlay.no_pen)
-        qp.setBrush(Overlay.no_fill)
-        qp.drawRect(
-                10, 10,
-                self._cell.width() - 20, self._cell.height() - 20)
-
-        qp.drawText(
-                10, 10,
-                self._cell.width() - 20, self._cell.height() - 20,
-                QtCore.Qt.AlignCenter | QtCore.Qt.TextWordWrap,
-                _("You need to drag a plot first"))
-
-
-class PlotDroppingOverlay(Overlay):
-    """Shown when dragging a plot in a cell.
-
-    Just provides feedback for the user.
-    """
-
-    def __init__(self, cellcontainer, mimeData):
-        _ = translate(PlotDroppingOverlay)
-
-        Overlay.__init__(self, cellcontainer)
-
-        if cellcontainer._plot is None:
-            text = _("Drop here to add a {plotname} to this cell")
-        else:
-            text = _("Drop here to replace this plot with a new {plotname}")
-        self._text = text.format(
-                plotname=mimeData.plot.name)
-
-    def draw(self, qp):
-        Overlay.draw(self, qp)
-
-        qp.setPen(Overlay.ok_pen)
-        qp.setBrush(Overlay.ok_fill)
-        qp.drawRect(
-                10, 10,
-                self._cell.width() - 20, self._cell.height() - 20)
-
-        qp.drawText(
-                10, 10,
-                self._cell.width() - 20, self._cell.height() - 20,
-                QtCore.Qt.AlignCenter | QtCore.Qt.TextWordWrap,
-                self._text)
-
-
-class VariableDroppingOverlay(Overlay):
-    """The main overlay.
-
-    Displays targets for each parameter, according to the current plot, and
-    type-checks them.
-    """
-
-    def __init__(self, cellcontainer, mimeData=None, forced=False):
-        Overlay.__init__(self, cellcontainer)
-
-        self.resize(cellcontainer.width(), cellcontainer.height())
-
-        self._forced = forced
-        if forced:
-            self._remove_icon = get_icon('remove_parameter.png')
-
-        # Type-checking, so we can show which parameters are suitable to
-        # receive the drop
-        if not mimeData or not mimeData.hasFormat(MIMETYPE_DAT_VARIABLE):
-            self._compatible_ports = None
-        else:
-            varname = str(mimeData.data(MIMETYPE_DAT_VARIABLE))
-            variable = (VistrailManager(self._cell._controller)
-                        .get_variable(varname))
-            self._compatible_ports = [
-                    port is None or issubclass(variable.type.module,
-                                               port.type.module)
-                    for port in self._cell._plot.ports]
-
-        self._cell._parameter_hovered = None
-
-    def draw(self, qp):
-        Overlay.draw(self, qp)
-
-        qp.setPen(Overlay.text)
-        qp.setBrush(QtCore.Qt.NoBrush)
-        metrics = qp.fontMetrics()
-        ascent = metrics.ascent()
-        height = metrics.height()
-        normalFont = qp.font()
-        requiredFont = QtGui.QFont(qp.font())
-        requiredFont.setBold(True)
-
-        # Plot name
-        qp.drawText(5, 5 + ascent, self._cell._plot.name + " (")
-
-        for i, port in enumerate(self._cell._plot.ports):
-            y, h = self._parameters[i]
-
-            # Draw boxes according to the compatibility of the port with the
-            # variable being dragged
-            if self._compatible_ports:
-                if self._compatible_ports[i]:
-                    qp.setPen(Overlay.ok_pen)
-                    qp.setBrush(Overlay.ok_fill)
-                else:
-                    qp.setPen(Overlay.no_pen)
-                    qp.setBrush(Overlay.no_fill)
-                qp.drawRect(20, y, self._parameter_max_width, h)
-
-            qp.setBrush(QtCore.Qt.NoBrush)
-            if i == self._cell._parameter_hovered:
-                qp.setPen(Overlay.targeted)
-            else:
-                qp.setPen(Overlay.text)
-
-            # The parameter is either set, required or optional
-            variable = self._cell._variables.get(port.name)
-            if variable is not None:
-                qp.setFont(normalFont)
-                qp.drawText(40, y + height + ascent, " = %s" % variable.name)
-
-                # Display a button to remove this parameter
-                if self._forced:
-                    self._remove_icon.paint(
-                            qp,
-                            30 + self._parameter_max_width,
-                            y + height,
-                            16, 16)
-            elif port.optional:
-                qp.setFont(normalFont)
-            else:
-                qp.setFont(requiredFont)
-            qp.drawText(20, y + ascent, port.name)
-
-        # Closing parenthesis
-        qp.setPen(Overlay.text)
-        qp.drawText(
-                5,
-                self._parameters[-1][0] + self._parameters[-1][1] + ascent,
-                ")")
-
-    def resize(self, width, height):
-        metrics = self._cell.fontMetrics()
-        height = metrics.height()
-
-        fontBold = QtGui.QFont(self._cell.font())
-        fontBold.setBold(True)
-        metricsBold = QtGui.QFontMetrics(fontBold)
-        heightBold = metricsBold.height()
-
-        y = 5 # Top margin
-        y += height # Plot name
-
-        # Position the parameters
-        self._parameters = []
-        maxwidth = 0
-        for port in self._cell._plot.ports:
-            variable = self._cell._variables.get(port.name)
-            if variable is not None:
-                width = 20 + metrics.width(" = %s" % variable.name)
-                h = height * 2
-            elif port.optional:
-                width = metrics.width(port.name)
-                h = height
-            else:
-                width = metricsBold.width(port.name)
-                h = heightBold
-            self._parameters.append((y, h))
-            y += h
-            if width > maxwidth:
-                maxwidth = width
-        self._parameter_max_width = maxwidth
-
-    def set_mouse_position(self, x, y):
-        # Find the currently targeted port: the compatible port closer to the
-        # mouse
-
-        if not self._compatible_ports:
-            return # Nothing to target
-
-        targeted, mindist = None, None
-        for i, param in enumerate(self._parameters):
-            if self._compatible_ports[i]:
-                if y < param[0]:
-                    dist = param[0] - y
-                elif y > param[0] + param[1]:
-                    dist = y - (param[0] + param[1])
-                else:
-                    targeted = i
-                    break
-                if mindist is None or dist < mindist:
-                    mindist = dist
-                    targeted = i
-
-        if self._cell._parameter_hovered != targeted:
-            self._cell._parameter_hovered = targeted
-            self._cell.repaint()
-
-    def mouse_clicked(self, x, y):
-        metrics = self._cell.fontMetrics()
-        height = metrics.height()
-        
-        #show advanced plot config
-        if y > self._parameters[-1][0] + self._parameters[-1][1] + height*2:
-            self._cell.show_editor()
-            self._cell._set_overlay(None)
-            return
-            
-        for i, port in enumerate(self._cell._plot.ports):
-            port_y, port_h = self._parameters[i]
-
-            variable = self._cell._variables.get(port.name)
-            if variable is not None:
-                btn_x = 30 + self._parameter_max_width
-                btn_y = port_y + height
-                if btn_x <= x < btn_x + 16 and btn_y <= y < btn_y + 16:
-                    # Button pressed: remove parameter
-                    self._cell.remove_parameter(port.name)
-                    break
-
-
-class PlotPromptOverlay(Overlay):
-    """Default content of the overlayed cells.
-
-    Simply displays a prompt asking the user to drop a plot in the cell.
-    """
-
-    def draw(self, qp):
-        Overlay.draw(self, qp)
-
-        _ = translate(PlotPromptOverlay)
-
-        qp.setPen(Overlay.text)
-        qp.setBrush(QtCore.Qt.NoBrush)
-        qp.drawText(
-                10, 10,
-                self._cell.width() - 20, self._cell.height() - 20,
-                QtCore.Qt.AlignCenter | QtCore.Qt.TextWordWrap,
-                _("Drag a plot in this cell"))
-
-
-=======
->>>>>>> 601095ab
 class DATCellContainer(QCellContainer):
     """Cell container used in the spreadsheet.
 
@@ -393,13 +57,8 @@
         self._hide_button.setGeometry(self.width() - 24, 0, 24, 24)
         self._hide_button.setVisible(False)
 
-<<<<<<< HEAD
-        self._overlay.setParent(self)
-        
         self._plot_config_window = PlotConfigWindow()
-        
-=======
->>>>>>> 601095ab
+
         self.contentsUpdated()
 
     def setCellInfo(self, cellInfo):
